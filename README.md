# carrier

Opinionated platform that runs on Kubernetes, that takes you from App to URL in one step.

![CI](https://github.com/SUSE/carrier/workflows/CI/badge.svg)

<img src="./docs/carrier.svg" width="50%" height="50%">

## Principles

- must fit in less than 4GB of RAM
<<<<<<< HEAD
- must install in less than 5 minutes when images are warm
- must install with a one-line command 
=======
- must install in less than 5 minutes
- must install with a one-line command and zero config
>>>>>>> 51b5cfb1
- must completely uninstall and leave the cluster in its previous state with a one-line command
- must work on local clusters (edge friendly)

### Guidelines

- if possible, choose components that are written in go
- all acceptance tests should run in less than 10 minutes
- all tests should be able to run on the minimal cluster 

## Install

```bash
$ ./carrier install
```<|MERGE_RESOLUTION|>--- conflicted
+++ resolved
@@ -9,13 +9,8 @@
 ## Principles
 
 - must fit in less than 4GB of RAM
-<<<<<<< HEAD
 - must install in less than 5 minutes when images are warm
-- must install with a one-line command 
-=======
-- must install in less than 5 minutes
 - must install with a one-line command and zero config
->>>>>>> 51b5cfb1
 - must completely uninstall and leave the cluster in its previous state with a one-line command
 - must work on local clusters (edge friendly)
 
